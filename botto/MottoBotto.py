--- conflicted
+++ resolved
@@ -16,25 +16,17 @@
 
 
 class MottoBotto(discord.Client):
-    def __init__(self, mottos, members):
-        super(MottoBotto, self).__init__()
-
+    def __init__(self, include_channels, exclude_channels, mottos, members):
+        self.include_channels = include_channels or ()
+        self.exclude_channels = exclude_channels or ()
         self.mottos = mottos
         self.members = members
-
-    def __init__(self, include_channels, exclude_channels):
-        self.include_channels = include_channels or ()
-        self.exclude_channels = exclude_channels or ()
-        super().__init__()
+        super(MottoBotto, self).__init__()
 
     async def on_ready(self):
         log.info("We have logged in as {0.user}".format(self))
 
     async def on_message(self, message: Message):
-<<<<<<< HEAD
-        if not message.content.startswith("!motto"):
-=======
-
         channel_name = message.channel.name
 
         if self.include_channels and channel_name not in self.include_channels:
@@ -44,7 +36,6 @@
                 return
 
         if message.content not in TRIGGER_PHRASES:
->>>>>>> 65132f98
             return
 
         if is_botto(message, self.user):
