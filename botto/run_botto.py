--- conflicted
+++ resolved
@@ -3,11 +3,7 @@
 from airtable import Airtable
 
 from MottoBotto import MottoBotto
-<<<<<<< HEAD
-from config import read_config, get_discord_token, get_airtable_tokens
-=======
-from config import read_config, get_discord_token, get_channels
->>>>>>> dfa867a4
+from config import read_config, get_discord_token, get_channels, get_airtable_tokens
 
 logging.basicConfig(level=logging.INFO)
 log = logging.getLogger("MottoBotto")
@@ -19,22 +15,14 @@
 discord_token = None
 try:
     discord_token = get_discord_token()
-<<<<<<< HEAD
     airtable_base_key, airtable_api_key = get_airtable_tokens()
-=======
->>>>>>> dfa867a4
 except KeyError as error:
     log.error(f"Config missing required key: {error}")
     exit(1)
 
-<<<<<<< HEAD
 mottos = Airtable(airtable_base_key, "motto", airtable_api_key)
 members = Airtable(airtable_base_key, "member", airtable_api_key)
-=======
 include_channels, exclude_channels = get_channels()
 
-client = MottoBotto(include_channels, exclude_channels)
->>>>>>> dfa867a4
-
-client = MottoBotto(mottos, members)
+client = MottoBotto(include_channels, exclude_channels, mottos, members)
 client.run(discord_token)