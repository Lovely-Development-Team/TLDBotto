import configparser
import logging

config = configparser.ConfigParser()

log = logging.getLogger("MottoBotto")


def read_config() -> bool:
    """
    Reads in the config file.
    :return: True if successful, false otherwise
    """
    read_result = config.read("config.ini")
    return "config.ini" in read_result


def get_discord_token() -> str:
<<<<<<< HEAD
    return config["authentication"]["discord"]


def get_airtable_tokens() -> (str, str):
    return (
        config["authentication"]["airtable_base"],
        config["authentication"]["airtable_key"],
=======
    return config['authentication']['discord']


def get_channels() -> (str, str):

    try:
        include = config.get('channels', 'include')
    except (configparser.NoSectionError, configparser.NoOptionError):
        include = ""

    try:
        exclude = config.get('channels', 'exclude')
    except (configparser.NoSectionError, configparser.NoOptionError):
        exclude = ""

    return (
        tuple(x.strip() for x in include.split(",")) if include else None,
        tuple(x.strip() for x in exclude.split(",")) if exclude else None,
>>>>>>> 65132f98
    )<|MERGE_RESOLUTION|>--- conflicted
+++ resolved
@@ -16,7 +16,6 @@
 
 
 def get_discord_token() -> str:
-<<<<<<< HEAD
     return config["authentication"]["discord"]
 
 
@@ -24,8 +23,7 @@
     return (
         config["authentication"]["airtable_base"],
         config["authentication"]["airtable_key"],
-=======
-    return config['authentication']['discord']
+    )
 
 
 def get_channels() -> (str, str):
@@ -43,5 +41,5 @@
     return (
         tuple(x.strip() for x in include.split(",")) if include else None,
         tuple(x.strip() for x in exclude.split(",")) if exclude else None,
->>>>>>> 65132f98
-    )+    )
+
