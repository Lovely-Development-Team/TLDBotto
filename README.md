# MottoBotto
MottoBotto is a configurable Discord bot with a penchant for mottos and words to live by. It sends nominated mottos to an AirTable base for further use.

## Default Usage TLDR

* Nominate somebody else's message as a potential motto with `!motto` in a reply to the message.
* Change your leaderboard emoji with a direct message to MottoBotto of `!emoji <new-emoji>`.

## Interacting with MottoBotto

To nominate a motto for consideration, reply to the Discord message with one of MottoBotto's trigger phrases. The default triggers can be found in the [section below](#motto-nomination). MottoBotto will respond to your message with an emoji reaction indicating whether the nomination was accepted, rejected, invalid, or previously nominated.

### Rules MottoBotto follows when accepting mottos

Mottos that are considered valid by MottoBotto are:

* at least two words in length,
* between five and 240 characters in length,
* are not purely punctuation, emoji, or numeric, and
* do not tag any Discord users.

Any suggested motto that doesn't conform to these rules will be rejected. 

MottoBotto will also reject any nomination that is a statement made by either yourself or MottoBotto.

### Rules humans should follow when suggesting mottos
1. The rules of the server should always be followed, and trump any other rules written here.
2. Aim to nominate mottos that have a useful sentiment rather than solely japes. The aim is to have a useful database of mottos from a variety of users that people can look over and get use from.
3. Do not abuse MottoBotto. Channels should not become spammed with nominations at the expense of the actual conversation that is happening. MottoBotto should aid the discussion, not hinder it.
4. Don’t fish for mottos. While there is a leaderboard, don’t try and cheat the system just to raise up the ranks. Instead, contribute to discussion naturally and helpfully and your reign will come.

### Adding or changing your emoji on the leaderboard

To add an emoji to your name on the leaderboard, change the emoji, or remove it, use the [change emoji trigger](#change-emoji) in a direct message to MottoBotto. The default is `!emoji`:

* `!emoji 🚀` will set the ​🚀​ emoji for your user.
* `!emoji` will clear any emoji for your user.

MottoBotto will respond with a reaction indicating a successful update or a problem with your request.

## Configuring MottoBotto

<<<<<<< HEAD
## MottoBotto's Defaults
MottoBotto has one recognizable command by default (all others must be added as laid out [above](#configuring-mottobotto)):
* !motto

Depending on whether MottoBotto is configured to react with words, or with emoji, the defaults are as follows:
* MottoBotto added the nominated motto to the collection: 📥 or "'Nominated-motto' will be considered!"
* MottoBotto does not know what you're responding to (i.e. the nominator has forgotten to reply to the motto they are nominating):❓or "I see no motto!"
* MottoBotto has previously added the nominated motto to the collection: ♻️ or ""
* MottoBotto is not allowing itself to be nominated (i.e. the nominated message was written by MottoBotto): ❌ or "Skynet prevention"
* MottoBotto has rejected the motto for motto-fishing (i.e. the motto was written by the nominator): 🎣 or "Motto self-suggestions are forbidden"
* MottoBotto has rejected the motto for violating at least one rule (e.g. the motto is shorter than two words, the motto has a url in it, etc.): 🙅 or ""

## Licensing

This code is copyright the contributors. 

MottoBotto's profile picture was created using the Robot and Scroll Emoji. Robot and Scroll Emoji Copyright 2020 Twitter, Inc and other contributors and licensed under (CC-BY 4.0)[https://creativecommons.org/licenses/by/4.0/]

(MottoBotto is licensed under Mozilla Public License 2.0)[LICENSE]
=======
MottoBotto requires a `config.json` configuration file, with the following sections.

| Section          | Key             | Default Value                    | Required | Description                                                  |
| ---------------- | --------------- | -------------------------------- | -------- | ------------------------------------------------------------ |
| `authentication` | `discord`       | Empty string                     | Yes      | MottoBotto's DIscord bot token.                              |
|                  | `airtable_key`  | Empty string                     | Yes      | The API key for access to Airtable's API.                    |
|                  | `airtable_base` | Empty string                     | Yes      | The ID of the Airtable base to store the mottos.             |
| `channels`       | `exclude`       | Empty list                       | No       | A list of Discord channel names to ignore when reacting to triggers. |
|                  | `include`       | Empty list                       | No       | A list of Discord channels to specifically respond to triggers within. If specified, all other channels are ignored. |
| `reactions`      | `success`       | See below.                       | No       | The emoji to react to a successful nomination with.          |
|                  | `repeat`        | See below.                       | No       | The emoji to react to a nomination that has already been nominated with. |
|                  | `skynet`        | See below.                       | No       | The emoji to react to a nomination of a MottoBotto message with. |
|                  | `fishing`       | See below.                       | No       | The emoji to react to a nomination of the user's own message with. |
|                  | `invalid`       | See below.                       | No       | The emoji to react to invalid nominations with.              |
|                  | `invalid_emoji` | See below.                       | No       | The emoji to react to invalid emoji updates with.            |
|                  | `valid_emoji`   | See below.                       | No       | The emoji to react to successful emoji updates with.         |
| `should_reply`   | N/A             | `true`                           | No       | Whether to send message replies in response to nomations or not. If `false`, the only notifications users will receive are emoji reactions on their nomination message. |
| `rules`          | `matching`      | `^.{5,240}$`<br />`^(\S+\s+)\S+` | No       | A list of regular expressions to match against the nominated motto text that must all match for the motto to accepted. The message is first stripped of leading and trailing whitespace before matching. * |
|                  | `excluding`     | `<@.*>`<br />`^[\d\W\s]*$`       | No       | A list of regular expressions to match against the nominated motto text, where any successful match will result in an invalid motto response. The message is first stripped of leading and trailing whitespace before matching. * |
| `triggers`       | `new_motto`     | `!motto$`                        | No       | A list of regular expressions to match against every incoming message in the relevant channels (see `channels` above) to recognise a new nomination. They are all prepended with `^` before matching, to ensure they match the start of the message. The message is first stripped of leading and trailing whitespace before matching. * |
|                  | `change_emoji`  | `!emoji`                         | No       | A list of regular expressions to match against every incoming direct message to recognise a request to change the user's emoji. They are all prepended with `^` before matching, to ensure they match the start of the message. The message is first stripped of leading and trailing whitespace before matching. * |

\*Note: Regular expressions used for motto nomination rule matching are matched with case sensitivity, and must include the `^` and `$` if you wish to match against the entire message string. Those used for trigger phrases are matched without regard for case.

### Example configuration

The following is a full example `config.json`.

```json
{
    "authentication": {
        "discord": "REDACTED",
        "airtable_key": "REDACTED",
        "airtable_base": "REDACTED"
    },
    "channels": {
        "exclude": [
            "ignore-this-channel"
        ]
    },
    "rules": {
        "excluding": [
          "^HELLO!$"
        ]
    },
    "reactions": {
        "success": "📥",
        "repeat": "♻️",
        "unknown": "❓",
        "skynet": "❌",
        "fishing": "🎣"
    },
    "triggers": {
        "new_motto": [
            "!motto$",
	          "Accurate[.,!] New motto\\?"
        ]
    },
    "should_reply": false
}
```

## MottoBotto Defaults
### Trigger Phrases

The trigger phrases detailed below are the defaults.  Any others for each trigger must be added as laid out [above](#configuring-mottobotto).

#### Motto Nomination

`!motto`

MottoBotto will always react with emoji, but can also be configured to react with a text message response. The defaults for both are as follows, although the emoji reactions can be changed in configuration:
* 📥 MottoBotto added the nominated motto to the collection: "'Nominated-motto' will be considered!"
* ❓ MottoBotto does not know what you're responding to (i.e. the nominator has forgotten to reply to the motto they are nominating): "I see no motto!"
* ♻️ MottoBotto has previously added the nominated motto to the collection. There is currently no text reply for this situation.
* ❌ MottoBotto is not allowing itself to be nominated (i.e. the nominated message was written by MottoBotto): "Skynet prevention"
* 🎣 MottoBotto has rejected the motto for motto-fishing (i.e. the motto was written by the nominator): "Motto self-suggestions are forbidden"
* 🙅 MottoBotto has rejected the motto for violating at least one rule (e.g. the motto is shorter than two words, the motto has a url in it, etc.) There is currently no text reply for this situation.

#### Change Emoji

`!emoji`

This trigger phrase **must be sent as a direct message to MottoBotto**. If followed by an emoji (such as `!emoji 🚀`, it will set the user's emoji in the leaderboard to the specified emoji. If no emoji is specified, it will clear the emoji from the leaderboard for that user. It will only work for standard emoji, and not server-specific custom emoji.

MottoBotto will respond to the message with one of two reactions (the emoji for which can be changed in configuration). The defaults are as follows:

* ✅ The user's emoji was successfully updated.
* ⚠️ The emoji specified is not valid.
>>>>>>> 9320327e
<|MERGE_RESOLUTION|>--- conflicted
+++ resolved
@@ -40,27 +40,6 @@
 
 ## Configuring MottoBotto
 
-<<<<<<< HEAD
-## MottoBotto's Defaults
-MottoBotto has one recognizable command by default (all others must be added as laid out [above](#configuring-mottobotto)):
-* !motto
-
-Depending on whether MottoBotto is configured to react with words, or with emoji, the defaults are as follows:
-* MottoBotto added the nominated motto to the collection: 📥 or "'Nominated-motto' will be considered!"
-* MottoBotto does not know what you're responding to (i.e. the nominator has forgotten to reply to the motto they are nominating):❓or "I see no motto!"
-* MottoBotto has previously added the nominated motto to the collection: ♻️ or ""
-* MottoBotto is not allowing itself to be nominated (i.e. the nominated message was written by MottoBotto): ❌ or "Skynet prevention"
-* MottoBotto has rejected the motto for motto-fishing (i.e. the motto was written by the nominator): 🎣 or "Motto self-suggestions are forbidden"
-* MottoBotto has rejected the motto for violating at least one rule (e.g. the motto is shorter than two words, the motto has a url in it, etc.): 🙅 or ""
-
-## Licensing
-
-This code is copyright the contributors. 
-
-MottoBotto's profile picture was created using the Robot and Scroll Emoji. Robot and Scroll Emoji Copyright 2020 Twitter, Inc and other contributors and licensed under (CC-BY 4.0)[https://creativecommons.org/licenses/by/4.0/]
-
-(MottoBotto is licensed under Mozilla Public License 2.0)[LICENSE]
-=======
 MottoBotto requires a `config.json` configuration file, with the following sections.
 
 | Section          | Key             | Default Value                    | Required | Description                                                  |
@@ -150,4 +129,11 @@
 
 * ✅ The user's emoji was successfully updated.
 * ⚠️ The emoji specified is not valid.
->>>>>>> 9320327e
+
+## Licensing
+
+This code is copyright the contributors. 
+(MottoBotto is licensed under Mozilla Public License 2.0)[LICENSE]
+
+### MottoBotto's Profile Image
+Robot and Scroll Emoji Copyright 2020 Twitter, Inc and other contributors and licensed under (CC-BY 4.0)[https://creativecommons.org/licenses/by/4.0/]