--- conflicted
+++ resolved
@@ -5,13 +5,6 @@
 
 To nominate a motto for consideration, reply to the Discord message with one of MottoBotto's trigger phrases. The default triggers can be found in the [section below](#mottobottos-defaults). MottoBotto will respond to your message with an emoji reaction indicating whether the nomination was accepted, rejected, invalid, or previously nominated.
 
-<<<<<<< HEAD
-### Rules humans should follow.
-1. The rules of the server should always be followed, and trump any other rules written here.
-2. Aim to nominate mottos that have a useful sentiment rather than solely japes. The aim is to have a useful database of mottos from a variety of users that people can look over and get use from.
-3. Do not abuse MottoBotto. Channels should not become spammed with nominations at the expense of the actual conversation that is happening. MottoBotto should aid the discussion, not hinder it.
-4. Don’t fish for mottos. While there is a leaderboard, don’t try and cheat the system just to raise up the ranks. Instead, contribute to discussion naturally and helpfully and your reign will come.
-=======
 ### Rules MottoBotto follows when accepting mottos
 
 Mottos that are considered valid by MottoBotto are:
@@ -26,7 +19,10 @@
 MottoBotto will also reject any nomination that is a statement made by either yourself or MottoBotto.
 
 ### Rules humans should follow when suggesting mottos
->>>>>>> 3fd77e04
+1. The rules of the server should always be followed, and trump any other rules written here.
+2. Aim to nominate mottos that have a useful sentiment rather than solely japes. The aim is to have a useful database of mottos from a variety of users that people can look over and get use from.
+3. Do not abuse MottoBotto. Channels should not become spammed with nominations at the expense of the actual conversation that is happening. MottoBotto should aid the discussion, not hinder it.
+4. Don’t fish for mottos. While there is a leaderboard, don’t try and cheat the system just to raise up the ranks. Instead, contribute to discussion naturally and helpfully and your reign will come.
 
 ## Configuring MottoBotto
 
